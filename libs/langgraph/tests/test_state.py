import inspect
import warnings
from dataclasses import dataclass, field
from typing import Annotated as Annotated2
from typing import Any, Optional

import pytest
from langchain_core.runnables import RunnableConfig
from pydantic.v1 import BaseModel
from typing_extensions import Annotated, NotRequired, Required, TypedDict

from langgraph.graph.state import StateGraph, _warn_invalid_state_schema
from langgraph.managed.shared_value import SharedValue


class State(BaseModel):
    foo: str
    bar: int


class State2(TypedDict):
    foo: str
    bar: int


@pytest.mark.parametrize(
    "schema",
    [
        {"foo": "bar"},
        ["hi", lambda x, y: x + y],
        State(foo="bar", bar=1),
        State2(foo="bar", bar=1),
    ],
)
def test_warns_invalid_schema(schema: Any):
    with pytest.warns(UserWarning):
        _warn_invalid_state_schema(schema)


@pytest.mark.parametrize(
    "schema",
    [
        Annotated[dict, lambda x, y: y],
        Annotated2[list, lambda x, y: y],
        dict,
        State,
        State2,
    ],
)
def test_doesnt_warn_valid_schema(schema: Any):
    # Assert the function does not raise a warning
    with warnings.catch_warnings():
        warnings.simplefilter("error")
        _warn_invalid_state_schema(schema)


def test_state_schema_with_type_hint():
    class InputState(TypedDict):
        question: str

    class OutputState(TypedDict):
        input_state: InputState

    def complete_hint(state: InputState) -> OutputState:
        return {"input_state": state}

    def miss_first_hint(state, config: RunnableConfig) -> OutputState:
        return {"input_state": state}

    def only_return_hint(state, config) -> OutputState:
        return {"input_state": state}

    def miss_all_hint(state, config):
        return {"input_state": state}

    graph = StateGraph(input=InputState, output=OutputState)
    actions = [complete_hint, miss_first_hint, only_return_hint, miss_all_hint]

    for action in actions:
        graph.add_node(action)

    graph.set_entry_point(actions[0].__name__)
    for i in range(len(actions) - 1):
        graph.add_edge(actions[i].__name__, actions[i + 1].__name__)
    graph.set_finish_point(actions[-1].__name__)

    graph = graph.compile()

    input_state = InputState(question="Hello World!")
    output_state = OutputState(input_state=input_state)
    for i, c in enumerate(graph.stream(input_state, stream_mode="updates")):
        node_name = actions[i].__name__
        assert c[node_name] == output_state


@pytest.mark.parametrize("total_", [True, False])
def test_state_schema_optional_values(total_: bool):
    class SomeParentState(TypedDict):
        val0a: str
        val0b: Optional[str]

    class InputState(SomeParentState, total=total_):  # type: ignore
        val1: str
        val2: Optional[str]
        val3: Required[str]
        val4: NotRequired[dict]
        val5: Annotated[Required[str], "foo"]
        val6: Annotated[NotRequired[str], "bar"]

    class OutputState(SomeParentState, total=total_):  # type: ignore
        out_val1: str
        out_val2: Optional[str]
        out_val3: Required[str]
        out_val4: NotRequired[dict]
        out_val5: Annotated[Required[str], "foo"]
        out_val6: Annotated[NotRequired[str], "bar"]

    class State(InputState):  # this would be ignored
        val4: dict
        some_shared_channel: Annotated[str, SharedValue.on("assistant_id")] = field(
            default="foo"
        )

    builder = StateGraph(State, input=InputState, output=OutputState)
    builder.add_node("n", lambda x: x)
    builder.add_edge("__start__", "n")
    graph = builder.compile()
    model = graph.get_input_schema()
    json_schema = model.schema()

    if total_ is False:
        expected_required = set()
        expected_optional = {"val2", "val1"}
    else:
        expected_required = {"val1"}

        expected_optional = {"val2"}

    # The others should always have precedence based on the required annotation
    expected_required |= {"val0a", "val3", "val5"}
    expected_optional |= {"val0b", "val4", "val6"}

    assert set(json_schema.get("required", set())) == expected_required
    assert (
        set(json_schema["properties"].keys()) == expected_required | expected_optional
    )

    # Check output schema. Should be the same process
    output_schema = graph.get_output_schema().schema()
    if total_ is False:
        expected_required = set()
        expected_optional = {"out_val2", "out_val1"}
    else:
        expected_required = {"out_val1"}
        expected_optional = {"out_val2"}

    expected_required |= {"val0a", "out_val3", "out_val5"}
    expected_optional |= {"val0b", "out_val4", "out_val6"}

    assert set(output_schema.get("required", set())) == expected_required
    assert (
        set(output_schema["properties"].keys()) == expected_required | expected_optional
    )


@pytest.mark.parametrize("kw_only_", [False, True])
def test_state_schema_default_values(kw_only_: bool):
    kwargs = {}
    if "kw_only" in inspect.signature(dataclass).parameters:
        kwargs = {"kw_only": kw_only_}

    @dataclass(**kwargs)
    class InputState:
        val1: str
        val2: Optional[int]
        val3: Annotated[Optional[float], "optional annotated"]
        val4: Optional[str] = None
        val5: list[int] = field(default_factory=lambda: [1, 2, 3])
        val6: dict[str, int] = field(default_factory=lambda: {"a": 1})
        val7: str = field(default=...)
        val8: Annotated[int, "some metadata"] = 42
        val9: Annotated[str, "more metadata"] = field(default="some foo")
        val10: str = "default"
        val11: Annotated[list[str], "annotated list"] = field(
            default_factory=lambda: ["a", "b"]
        )
        some_shared_channel: Annotated[str, SharedValue.on("assistant_id")] = field(
            default="foo"
        )

    builder = StateGraph(InputState)
    builder.add_node("n", lambda x: x)
    builder.add_edge("__start__", "n")
    graph = builder.compile()
<<<<<<< HEAD
    for model in [graph.get_input_schema(), graph.get_output_schema()]:
        json_schema = model.schema()

        expected_required = {"val1", "val7"}
        expected_optional = {
            "val2",
            "val3",
            "val4",
            "val5",
            "val6",
            "val8",
            "val9",
            "val10",
            "val11",
        }

        assert set(json_schema.get("required", set())) == expected_required
        assert (
            set(json_schema["properties"].keys())
            == expected_required | expected_optional
        )
=======
    model = graph.input_schema
    json_schema = model.schema()

    expected_required = {"val1", "val7"}
    expected_optional = {
        "val2",
        "val3",
        "val4",
        "val5",
        "val6",
        "val8",
        "val9",
        "val10",
        "val11",
    }

    assert set(json_schema.get("required", set())) == expected_required
    assert (
        set(json_schema["properties"].keys()) == expected_required | expected_optional
    )


def test_raises_invalid_managed():
    class BadInputState(TypedDict):
        some_thing: str
        some_input_channel: Annotated[str, SharedValue.on("assistant_id")]

    class InputState(TypedDict):
        some_thing: str
        some_input_channel: str

    class BadOutputState(TypedDict):
        some_thing: str
        some_output_channel: Annotated[str, SharedValue.on("assistant_id")]

    class OutputState(TypedDict):
        some_thing: str
        some_output_channel: str

    class State(TypedDict):
        some_thing: str
        some_channel: Annotated[str, SharedValue.on("assistant_id")]

    # All OK
    StateGraph(State, input=InputState, output=OutputState)
    StateGraph(State)
    StateGraph(State, input=State, output=State)
    StateGraph(State, input=InputState)
    StateGraph(State, input=InputState)

    bad_input_examples = [
        (State, BadInputState, OutputState),
        (State, BadInputState, BadOutputState),
        (State, BadInputState, State),
        (State, BadInputState, None),
    ]
    for _state, _inp, _outp in bad_input_examples:
        with pytest.raises(
            ValueError,
            match="Invalid managed channels detected in BadInputState: some_input_channel. Managed channels are not permitted in Input/Output schema.",
        ):
            StateGraph(_state, input=_inp, output=_outp)
    bad_output_examples = [
        (State, InputState, BadOutputState),
        (None, InputState, BadOutputState),
        (None, State, BadOutputState),
        (State, None, BadOutputState),
    ]
    for _state, _inp, _outp in bad_output_examples:
        with pytest.raises(
            ValueError,
            match="Invalid managed channels detected in BadOutputState: some_output_channel. Managed channels are not permitted in Input/Output schema.",
        ):
            StateGraph(_state, input=_inp, output=_outp)
>>>>>>> b4fe5462
<|MERGE_RESOLUTION|>--- conflicted
+++ resolved
@@ -192,7 +192,6 @@
     builder.add_node("n", lambda x: x)
     builder.add_edge("__start__", "n")
     graph = builder.compile()
-<<<<<<< HEAD
     for model in [graph.get_input_schema(), graph.get_output_schema()]:
         json_schema = model.schema()
 
@@ -208,28 +207,6 @@
             "val10",
             "val11",
         }
-
-        assert set(json_schema.get("required", set())) == expected_required
-        assert (
-            set(json_schema["properties"].keys())
-            == expected_required | expected_optional
-        )
-=======
-    model = graph.input_schema
-    json_schema = model.schema()
-
-    expected_required = {"val1", "val7"}
-    expected_optional = {
-        "val2",
-        "val3",
-        "val4",
-        "val5",
-        "val6",
-        "val8",
-        "val9",
-        "val10",
-        "val11",
-    }
 
     assert set(json_schema.get("required", set())) == expected_required
     assert (
@@ -288,5 +265,4 @@
             ValueError,
             match="Invalid managed channels detected in BadOutputState: some_output_channel. Managed channels are not permitted in Input/Output schema.",
         ):
-            StateGraph(_state, input=_inp, output=_outp)
->>>>>>> b4fe5462
+            StateGraph(_state, input=_inp, output=_outp)